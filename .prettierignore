<<<<<<< HEAD
node_modules
.docker
.local
.vscode
.git
*.map
.dockerignore
.gitignore
.npmrc
.prettierignore
package.json
package-lock.json
yarn.lock
Jenkinsfile
=======
.*

/node_modules
>>>>>>> 5b93f3f5
/test
/output
/dist
/temp
/test-*
/log
<<<<<<< HEAD
/dist
=======
/html
>>>>>>> 5b93f3f5

Jenkinsfile
package.json
package-lock.json
yarn.lock
README.md
license
<<<<<<< HEAD
*.yaml
*.hbs
*.txt

*.js
!/src/run.js
=======

*.map
*.yaml
*.hbs
*.txt
*.js
>>>>>>> 5b93f3f5
<|MERGE_RESOLUTION|>--- conflicted
+++ resolved
@@ -1,34 +1,13 @@
-<<<<<<< HEAD
-node_modules
-.docker
-.local
-.vscode
-.git
-*.map
-.dockerignore
-.gitignore
-.npmrc
-.prettierignore
-package.json
-package-lock.json
-yarn.lock
-Jenkinsfile
-=======
 .*
 
 /node_modules
->>>>>>> 5b93f3f5
 /test
 /output
 /dist
 /temp
 /test-*
 /log
-<<<<<<< HEAD
-/dist
-=======
 /html
->>>>>>> 5b93f3f5
 
 Jenkinsfile
 package.json
@@ -36,18 +15,8 @@
 yarn.lock
 README.md
 license
-<<<<<<< HEAD
-*.yaml
-*.hbs
-*.txt
-
-*.js
-!/src/run.js
-=======
-
-*.map
 *.yaml
 *.hbs
 *.txt
 *.js
->>>>>>> 5b93f3f5
+!/src/run.js