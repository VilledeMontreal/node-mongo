import { Timer, utils } from '@villedemontreal/general-utils';
import * as fs from 'fs';
import { isFunction } from 'lodash';
import * as MongoDb from 'mongodb';
import * as semver from 'semver';
import { constants as mongodbConstants } from './config/constants';
import { createLogger } from './utils/logger';

const logger = createLogger('MongoUpdater');

/**
 * Mongo updater
 * Manages the updates of the mongo schemas
 */
export interface IMongoUpdater {
  /**
   * Validates that the application has been installed.
   * This involves creating a special "appSchema" collection
   * and document to track the application version and being able
   * to update its schemas and documents...
   */
  checkInstallation(): Promise<void>;

  /**
   * Checks if the application needs update or not. Installs the updates
   * if so.
   */
  checkUpdates(): Promise<void>;

  /**
   * Locks the appSchema document.
   *
   * @returns true if the lock has been acquired succesfully
   * or false if the document was already locked.
   */
  lockAppSchemaDocument(): Promise<boolean>;

  /**
   * Unlocks the appSchema document.
   *
   * @returns true if the lock has been removed succesfully
   * or false if the document was not locked.
   */
  unlockAppSchemaDocument(): Promise<boolean>;

  /**
   * Updates the app schema version stored in mongo database
   */
  updateAppSchemaVersion(currentVersion: string, newVersion: string): Promise<void>;

  /**
   * Installs the appSchema collection.
   */
  installAppSchemaCollection(): Promise<any>;

  /**
   * Gets a list of available app schema update files.
   */
  getAppSchemaUpdateFiles(currentVersion: string, newVersion: string): Promise<string[]>;

  /**
   * Updates the app schema
   */
  applyAppSchemaUpdates(currentVersion: string, newVersion: string): Promise<any>;

  /**
   * Gets the appSchema collection
   */
  getAppSchemaCollection(): Promise<MongoDb.Collection>;

  /**
   * Gets the current version from the appSchema document.
   */
  getAppSchemaVersion(): Promise<string>;
}

export interface ISchemeInfo {
  version: string;
  lock: boolean;
  lockTimestamp: number;
}

export class MongoUpdater implements IMongoUpdater {
  constructor(
    private mongoDb: MongoDb.Db,
    /**
     * The *relative* path to the directory where the
     * update files are.
     */
    private mongoSchemaUpdatesDirPath: string,
    private lockMaxAgeSeconds: number,
    private appSchemaCollectionName: string
  ) {}

  public async installAppSchemaCollection(): Promise<any> {
    try {
      // Installing the "appSchema" collection.
      // tslint:disable-next-line: prefer-template
      logger.info(' > Installing the "' + this.appSchemaCollectionName + '" collection.');
      const collection: MongoDb.Collection = await this.mongoDb.createCollection(
        this.appSchemaCollectionName
      );

      // ==========================================
      // Makes sure only one appSchema document exists.
      // ==========================================
      await collection.createIndexes([
        {
          key: {
            name: 1,
          },
          name: 'name_1',
          unique: true,
        },
      ]);

      // ==========================================
      // Inserts the first version of the AppSchema document
      // ==========================================
      await collection.insertOne({
        name: 'singleton', // do not change!
        version: '0.0.0',
        lock: false,
        lockTimestamp: 0,
      } as ISchemeInfo);
    } catch (err) {
      // ==========================================
      // Maybe the error occured because another app
      // was also trying to create the collection?
      // ==========================================
      const maxWaitMilliseconds = 10 * 1000;
      const start = new Timer();
      while (start.getMillisecondsElapsed() < maxWaitMilliseconds) {
        await utils.sleep(1000);

        const appSchemaCollection: MongoDb.Collection = await this.getAppSchemaCollection();
        if (!appSchemaCollection) {
          continue;
        }

        const document = await appSchemaCollection.findOne({});
        if (!document) {
          continue;
        }

        // ==========================================
        // We ignore the error!
        // ==========================================
        return;
      }

      // ==========================================
      // Throws the error...
      // ==========================================
      throw err;
    }
  }

  public async updateAppSchemaVersion(currentVersion: string, newVersion: string): Promise<void> {
    const appSchemaCollection: MongoDb.Collection = await this.getAppSchemaCollection();

    await appSchemaCollection.updateOne({}, { $set: { version: newVersion } });
    // tslint:disable-next-line: prefer-template
    logger.info(
      ' > MongoDB App Schema updagred from version ' + currentVersion + ' to version ' + newVersion
    );
  }

  public async getAppSchemaUpdateFiles(
    currentAppSchemaVersion: string,
    targetAppSchemaVersion: string
  ): Promise<string[]> {
    return new Promise<string[]>((resolve, reject) => {
      fs.readdir(this.getAppSchemaFilesDirPath(), (err, files) => {
        if (err) {
          return reject(err);
        }

        let filesClean = files;

        try {
          filesClean = filesClean
            .filter((name) => {
              return name.match(/\.js$/) !== null;
            })
            .map((name) => {
              return name.split('.js')[0];
            })
            .filter((updateFileVersion) => {
              if (
                semver.gt(updateFileVersion, currentAppSchemaVersion) &&
                semver.lte(updateFileVersion, targetAppSchemaVersion)
              ) {
                return true;
              }
              return false;
            });
        } catch (err2) {
          return reject(err2);
        }
        return resolve(filesClean.sort(semver.compare));
      });
    });
  }

  public async applyAppSchemaUpdates(currentVersion: string, newVersion: string): Promise<void> {
    const updateFileNames: string[] = await this.getAppSchemaUpdateFiles(
      currentVersion,
      newVersion
    );
    if (updateFileNames.length > 0) {
      for (const updateFileName of updateFileNames) {
        logger.info(' > Pending app schema update: ' + updateFileName);

        // tslint:disable-next-line: prefer-template
        const updateFilePath = this.getAppSchemaFilesDirPath() + '/' + updateFileName;
        let updateFunction: (db: MongoDb.Db) => Promise<void>;
        try {
          updateFunction = require(updateFilePath).default;
        } catch (e) {
          return Promise.reject(e);
        }

        if (!isFunction(updateFunction)) {
          return Promise.reject(
            'The default export for an app schema update file must be a function! Was not for file : ' +
              updateFilePath
          );
        }

        await updateFunction(this.mongoDb);
      }
      logger.info('All app schema updates done');
    }
  }

  public async getAppSchemaCollection(): Promise<MongoDb.Collection> {
    return this.mongoDb.collection(this.appSchemaCollectionName);
  }

  public async getAppSchemaVersion(): Promise<string> {
    const appSchemaCollection: MongoDb.Collection = await this.getAppSchemaCollection();

    const documents: any[] = await appSchemaCollection.find().toArray();
    if (documents.length > 0) {
      return documents[0].version;
    }

    return '0.0.0';
  }

  /**
   * Tries to get the lock to modify Mongo's schemas.
   *
   * If a lock already exists, checks if it is too old.
   * If too old, will create a new one... This is to prevents
   * situations where a lock would have been taken by an app
   * but that app *crashed* while the lock was on. We don't want
   * suck lock to be active forever...
   *
   */
  public async lockAppSchemaDocument(): Promise<boolean> {
    const appSchemaCollection: MongoDb.Collection = await this.getAppSchemaCollection();

    let document = await appSchemaCollection.findOneAndUpdate(
      { lock: false },
      {
        $set: {
          lock: true,
          lockTimestamp: new Date().getTime(),
        },
      }
    );

    if (document.value !== null) {
      logger.info(` > Succesfully locked the ${this.appSchemaCollectionName} document`);
      return true;
    }

    const existingLock = await appSchemaCollection.findOne({ lock: true });
    if (existingLock === null) {
      // try again!
      return this.lockAppSchemaDocument();
    }

    // ==========================================
    // Checks the existing lock's timestamp
    // ==========================================
    const lockTimestamp = (existingLock as any).lockTimestamp;
    const nowTimestamp = new Date().getTime();
    const lockAgeMilliSeconds = nowTimestamp - lockTimestamp;

    // ==========================================
    // Lock is too old! We overwrite it....
    // ==========================================
    if (lockAgeMilliSeconds > this.lockMaxAgeSeconds * 1000) {
      document = await appSchemaCollection.findOneAndUpdate(
        { lockTimestamp },
        {
          $set: {
            lock: true,
            lockTimestamp: new Date().getTime(),
          },
        }
      );

      // ==========================================
      // *Just* taken by another app!
      // ==========================================
      if (document.value === null) {
        return false;
      }

      return true;
    }

    // ==========================================
    // The existing lock is still valid...
    // We can't get it.
    // ==========================================
    return false;
  }

  public async unlockAppSchemaDocument(): Promise<boolean> {
    const appSchemaCollection: MongoDb.Collection = await this.getAppSchemaCollection();

    const document = await appSchemaCollection.findOneAndUpdate(
      { lock: true },
      {
        $set: {
          lock: false,
          lockTimestamp: 0,
        },
      }
    );

    if (document.value !== null) {
      logger.info(` > Succesfully unlocked the ${this.appSchemaCollectionName} document`);
      return true;
    }

    logger.info(`> The ${this.appSchemaCollectionName} document was not locked`);
    return false;
  }

  public async checkInstallation(): Promise<void> {
    logger.info(
      `Validating that the "${this.appSchemaCollectionName}" collection required by the application has been installed.`
    );
    const collections: any[] = await this.mongoDb
      .listCollections({ name: this.appSchemaCollectionName })
      .toArray();

    if (collections.length === 0) {
      logger.info(
        ` > The "${this.appSchemaCollectionName}" collection was not found... Starting a new installation.`
      );
      await this.installAppSchemaCollection();
    } else {
      logger.info(
        ` > The "${this.appSchemaCollectionName}" collection was found. No installation required.`
      );
    }
  }

  public checkUpdates = async (): Promise<void> => {
    logger.info('Checking for db app schema updates:');

    let lockAcquired = false;
    let currentAppSchemaVersion: string | undefined;
    const targetVersion: string = this.findMongoAppSchemaTargetVersion();
    try {
      while (!lockAcquired) {
        // ==========================================
        // Checks if the appSchema version has to be
        // updated.
        // ==========================================
        currentAppSchemaVersion = await this.getAppSchemaVersion();
        if (semver.gte(currentAppSchemaVersion, targetVersion)) {
          // tslint:disable-next-line: prefer-template
          logger.info(
            ' > Current database app schema is up to date : ' + currentAppSchemaVersion + ').'
          );
<<<<<<< HEAD
          return;
        }

        if (lockAcquired) {
          logger.info(` > Applying some required updates...`);
          await this.applyAppSchemaUpdates(currentAppSchemaVersion, targetVersion);
          await this.updateAppSchemaVersion(currentAppSchemaVersion, targetVersion);
=======
>>>>>>> 5b93f3f5
          return;
        }

        // ==========================================
        // Tries to get the lock. Will do this as long
        // as the lock can't be acquired (ie : it is
        // released or is too old) or as long as the appSchema
        // version still is not up to date.
        // ==========================================
        lockAcquired = await this.lockAppSchemaDocument();
        if (!lockAcquired) {
          const wait = 1000;
          logger.warning(
            `The lock can't be acquired. The maximum age it can be before being considered ` +
              `to be too old is ${this.lockMaxAgeSeconds} seconds. Waiting for ${wait} milliseconds...`
          );
          await utils.sleep(wait);
        } else {
          logger.info(` > Lock acquired.`);
        }
      }
      if (lockAcquired && currentAppSchemaVersion) {
        logger.info(` > Applying some required updates...`);
        await this.applyAppSchemaUpdates(currentAppSchemaVersion, targetVersion);
        await this.updateAppSchemaVersion(currentAppSchemaVersion, targetVersion);
      }
    } finally {
      if (lockAcquired) {
        await this.unlockAppSchemaDocument();
      }
    }
  };

  protected getAppSchemaFilesDirPath(): string {
    return mongodbConstants.appRoot + this.mongoSchemaUpdatesDirPath;
  }

  /**
   * Finds the latest Mongo update file version.
   */
  protected findMongoAppSchemaTargetVersion(): string {
    let targetVersion = '0.0.0';

    fs.readdirSync(this.getAppSchemaFilesDirPath()).forEach((fileName) => {
      if (fileName.endsWith('.js')) {
        const version = fileName.split('.js')[0];
        if (semver.gt(version, targetVersion)) {
          targetVersion = version;
        }
      }
    });

    return targetVersion;
  }
}<|MERGE_RESOLUTION|>--- conflicted
+++ resolved
@@ -381,16 +381,6 @@
           logger.info(
             ' > Current database app schema is up to date : ' + currentAppSchemaVersion + ').'
           );
-<<<<<<< HEAD
-          return;
-        }
-
-        if (lockAcquired) {
-          logger.info(` > Applying some required updates...`);
-          await this.applyAppSchemaUpdates(currentAppSchemaVersion, targetVersion);
-          await this.updateAppSchemaVersion(currentAppSchemaVersion, targetVersion);
-=======
->>>>>>> 5b93f3f5
           return;
         }
 
